--- conflicted
+++ resolved
@@ -2,12 +2,6 @@
 
 ::: pymmcore_plus.find_micromanager
 
-<<<<<<< HEAD
-::: pymmcore_plus.mock_sample
-    options:
-        show_signature_annotations: false
-=======
 ::: pymmcore_plus.use_micromanager
 
-::: pymmcore_plus.configure_logging
->>>>>>> 72e724c9
+::: pymmcore_plus.configure_logging