--- conflicted
+++ resolved
@@ -28,6 +28,7 @@
     from .remote import RemoteMMCore, server
 
 __all__ = [
+    "__version__",
     "ActionType",
     "CMMCorePlus",
     "CMMCoreSignaler",
@@ -36,21 +37,17 @@
     "Device",
     "DeviceDetectionStatus",
     "DeviceNotification",
+    "DeviceProperty",
     "DeviceType",
     "find_micromanager",
     "FocusDirection",
     "Metadata",
-    "DeviceProperty",
+    "mock_sample",
     "PCoreSignaler",
     "PortType",
     "PropertyType",
     "RemoteMMCore",
     "server",
-<<<<<<< HEAD
-    "mock_sample",
-=======
-    "__version__",
->>>>>>> 8f67b38e
 ]
 
 
